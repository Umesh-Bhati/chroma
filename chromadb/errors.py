--- conflicted
+++ resolved
@@ -22,20 +22,12 @@
     def name(cls):
         return "NoDatapoints"
 
-<<<<<<< HEAD
-=======
-class IDAlreadyExistsError(ValueError):
-    """ID already exists in the collection."""
-
-    pass
->>>>>>> d183872f
 
 class NoIndexException(ChromaError):
     @classmethod
     def name(cls):
         return "NoIndex"
 
-<<<<<<< HEAD
 
 class InvalidDimensionException(ChromaError):
     @classmethod
@@ -71,10 +63,4 @@
     "NotEnoughElements": NotEnoughElementsException,
     "IDAlreadyExists": IDAlreadyExistsError,
     "DuplicateID": DuplicateIDError,
-}
-=======
-class DuplicateIDError(ValueError):
-    """Duplicate IDs in an operation."""
-
-    pass
->>>>>>> d183872f
+}