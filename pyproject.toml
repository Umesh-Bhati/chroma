[project]
name = "chromadb"
dynamic = ["version"]

authors = [
  { name="Jeff Huber", email="jeff@trychroma.com" },
  { name="Anton Troynikov", email="anton@trychroma.com" }
]
description = "Chroma."
readme = "README.md"
requires-python = ">=3.7"
classifiers = [
    "Programming Language :: Python :: 3",
    "License :: OSI Approved :: Apache Software License",
    "Operating System :: OS Independent",
]
dependencies = [
  'pandas >= 1.3',
  'requests >= 2.28',
  'pydantic >= 1.9',
  'hnswlib >= 0.7',
  'clickhouse_connect >= 0.5.7',
  'duckdb >= 0.7.1',
  'fastapi >= 0.85.1',
  'uvicorn[standard] >= 0.18.3',
  'numpy >= 1.21.6',
  'posthog >= 2.4.0',
  'typing_extensions >= 4.5.0',
  'pulsar-client>=3.1.0',
  'onnxruntime >= 1.14.1',
  'tokenizers >= 0.13.2',
  'tqdm >= 4.65.0',
<<<<<<< HEAD
  'overrides >= 7.3.1'
=======
  'overrides >= 7.3.1',
  'graphlib_backport >= 1.0.3; python_version < "3.9"'
>>>>>>> 14a6be71
]

[tool.black]
line-length = 88
required-version = "23.3.0" # Black will refuse to run if it's not this version.
target-version = ['py36', 'py37', 'py38', 'py39', 'py310']

[tool.pytest.ini_options]
pythonpath = ["."]

[project.urls]
"Homepage" = "https://github.com/chroma-core/chroma"
"Bug Tracker" = "https://github.com/chroma-core/chroma/issues"

[build-system]
requires = ["setuptools>=61.0", "setuptools_scm[toml]>=6.2"]
build-backend = "setuptools.build_meta"

[tool.setuptools_scm]
local_scheme="no-local-version"

[tool.setuptools]
packages = ["chromadb"]<|MERGE_RESOLUTION|>--- conflicted
+++ resolved
@@ -30,12 +30,8 @@
   'onnxruntime >= 1.14.1',
   'tokenizers >= 0.13.2',
   'tqdm >= 4.65.0',
-<<<<<<< HEAD
-  'overrides >= 7.3.1'
-=======
   'overrides >= 7.3.1',
   'graphlib_backport >= 1.0.3; python_version < "3.9"'
->>>>>>> 14a6be71
 ]
 
 [tool.black]
