[project]
name = "chromadb"
dynamic = ["version"]

authors = [
  { name = "Jeff Huber", email = "jeff@trychroma.com" },
  { name = "Anton Troynikov", email = "anton@trychroma.com" },
]
description = "Chroma."
readme = "README.md"
requires-python = ">=3.8"
classifiers = [
  "Programming Language :: Python :: 3",
  "License :: OSI Approved :: Apache Software License",
  "Operating System :: OS Independent",
]
dependencies = [
  'build >= 1.0.3',
  'pydantic >= 1.9',
  'chroma-hnswlib==0.7.6',
  'fastapi >= 0.95.2',
  'uvicorn[standard] >= 0.18.3',
<<<<<<< HEAD
  'numpy >= 2.0.0',
=======
  'numpy >= 1.22.5',
>>>>>>> 6f189657
  'posthog >= 2.4.0',
  'typing_extensions >= 4.5.0',
  'onnxruntime >= 1.19.0',
  'opentelemetry-api>=1.2.0',
  'opentelemetry-exporter-otlp-proto-grpc>=1.2.0',
  'opentelemetry-instrumentation-fastapi>=0.41b0',
  'opentelemetry-sdk>=1.2.0',
  'tokenizers >= 0.13.2',
  'pypika >= 0.48.9',
  'tqdm >= 4.65.0',
  'overrides >= 7.3.1',
  'importlib-resources',
  'graphlib_backport >= 1.0.3; python_version < "3.9"',
  'grpcio >= 1.58.0',
  'bcrypt >= 4.0.1',
  'typer >= 0.9.0',
  'kubernetes>=28.1.0',
  'tenacity>=8.2.3',
  'PyYAML>=6.0.0',
  'mmh3>=4.0.1',
  'orjson>=3.9.12',
  'httpx>=0.27.0',
  'rich>=10.11.0',
]

[tool.black]
line-length = 88
required-version = "23.3.0"                         # Black will refuse to run if it's not this version.
target-version = ['py38', 'py39', 'py310', 'py311']

[tool.pytest.ini_options]
pythonpath = ["."]
asyncio_mode = "auto"

[tool.mypy]
ignore_errors = false

[[tool.mypy.overrides]]
module = ["chromadb.proto.*"]
ignore_errors = true

[project.scripts]
chroma = "chromadb.cli.cli:app"

[project.urls]
"Homepage" = "https://github.com/chroma-core/chroma"
"Bug Tracker" = "https://github.com/chroma-core/chroma/issues"

[build-system]
requires = ["setuptools>=61.0", "setuptools_scm[toml]>=6.2"]
build-backend = "setuptools.build_meta"

[tool.setuptools_scm]
local_scheme = "no-local-version"

[tool.setuptools]
packages = ["chromadb"]

[tool.setuptools.package-data]
chromadb = ["*.yml"]<|MERGE_RESOLUTION|>--- conflicted
+++ resolved
@@ -20,11 +20,7 @@
   'chroma-hnswlib==0.7.6',
   'fastapi >= 0.95.2',
   'uvicorn[standard] >= 0.18.3',
-<<<<<<< HEAD
-  'numpy >= 2.0.0',
-=======
   'numpy >= 1.22.5',
->>>>>>> 6f189657
   'posthog >= 2.4.0',
   'typing_extensions >= 4.5.0',
   'onnxruntime >= 1.19.0',
